"""
Moremi Scheduling Assistant - Production Version
A speech-based medical assistant that uses Azure Cognitive Services for speech-to-text
and text-to-speech functionality, integrated with the Moremi AI model to schedule appointments.
"""

from datetime import datetime
import requests
import os
import time
from dataclasses import dataclass, asdict
from .database import Doctor, Session, Patient, Appointment
from .appointment_manager import SchedulerManager
from .moremi import ConversationManager
import json
from typing import List, Optional
import logging
import argparse
import traceback
from .STT_client import SpeechRecognitionClient
from .XTTS_adapter import TTSClient
from dotenv import load_dotenv
from tenacity import retry, stop_after_attempt, wait_fixed
from pathlib import Path

# Configure logging
logging.basicConfig(
    level=logging.INFO,
    format='%(asctime)s - %(name)s - %(levelname)s - %(message)s',
    handlers=[
        logging.FileHandler('speech_assistant.log'),
        logging.StreamHandler()
    ]
)
logger = logging.getLogger(__name__)

<<<<<<< HEAD
# Load environment variables
load_dotenv()

# Initialize API and TTS clients
client = SpeechRecognitionClient()
speech_client = TTSClient(os.getenv("TTS_SERVER_URL"))

# Initialize Database session
session = Session()
=======
# Initialize Database Variables
session = Session()
client = SpeechRecognitionClient()
speech_client = TTSClient(os.getenv("TTS_SERVER_URL"))
db_manager = SchedulerManager(3) # Default value of days ahead is 3
>>>>>>> 0662f3c3
doctors = session.query(Doctor).all()
patients = session.query(Patient).all()

# Initialize ConversationManager with proper API credentials
moremi_base_url = os.getenv("MOREMI_API_BASE_URL")
moremi_api_key = os.getenv("MOREMI_API_KEY") or os.getenv("OPENAI_API_KEY")

try:
    # Initialize with both URL and key specified
    LLM = ConversationManager(moremi_base_url, moremi_api_key)
    logger.info(f"Successfully initialized ConversationManager with URL: {moremi_base_url}")
except Exception as e:
    # Log the error but don't crash during module import
    logger.error(f"Failed to initialize ConversationManager: {str(e)}")
    logger.error(traceback.format_exc())
    # Set LLM to None - individual functions will need to check and reinitialize if needed
    LLM = None

# Initialize scheduler
db_manager = SchedulerManager(3)  # Default value of days ahead is 3

# Get all current doctors into a list
docs = []
for doctor in doctors:
    details={
            'doctor_id': doctor.doctor_id,  # Add doctor_id to details
            'doctor_name': doctor.name,
            'specialty': doctor.specialization
            }
    docs.append(details)
    
    
def schedule_appointment(patient_id: int, appointment_details: dict) -> dict:
    """
    Schedule the appointment for a given patient.
    
    Args:
        patient_id: The ID of the patient
        appointment_details: A dictionary of the appointment details
        
        
    Returns:
        dict: A dictionary containing the status and message of the operation
    """
    
    try:
        # Check if patient exists
        patient = session.query(Patient).filter_by(patient_id=patient_id).first()
        if not patient:
            return {
                "success": False,
                "message": f"Patient with name and ID {patient.name}(ID:{patient_id}) not found in database"
            }
        elif patient.name != appointment_details['patientName']:
            logger.info(f"Updating patient name as {patient.name} instead of {appointment_details['patientName']} in database")
        
        # Find an existing appointment for the patient
        appointment = session.query(Appointment).filter_by(patient_id=patient_id).first()
        if appointment:
            logger.info(f"An appointment exists for the patient on {appointment.datetime} with {[doc['doctor_name'] for doc in docs if doc['doctor_id'] == appointment.doctor_id]}")
        
        try:
            logger.info("Attempting to update the database")
            # Try to extract doctor_id
            matching_doctors = [doc["doctor_id"] for doc in docs if doc['doctor_name'] == appointment_details['doctorName']]
            
            if not matching_doctors:
                logger.error(f"No matching doctor found for name: {appointment_details['doctorName']}")
                raise ValueError(f"No doctor found with name {appointment_details['doctorName']}")
            
            doctor_id = matching_doctors[0]
            
            # Convert datetime
            try:
                appointment_datetime = datetime.strptime(str(appointment_details['appointmentDateTime']), '%Y-%m-%d %H:%M:%S').replace(microsecond=0)
            except ValueError as dt_error:
                logger.error(f"Failed to parse datetime: {appointment_details['appointmentDateTime']}")
                logger.error(f"Datetime parsing error: {dt_error}")
                raise
            
            new_appointment = Appointment(
                patient_id=patient_id,
                doctor_id=doctor_id,
                datetime=appointment_datetime,
                appointment_type=appointment_details["appointmentType"],
                notes=appointment_details["summary"]
            )
            session.add(new_appointment)
            session.commit()
            logger.info("Successfully updated the database")
            print("\nSuccessfully updated the database")

        except Exception as e:
            session.rollback()
            logger.error("Failed to update the database")
            logger.error(f"Error details: {str(e)}")
            logger.error(traceback.format_exc())
            raise  # Re-raise the exception for higher-level error handling
        
        return {
            "success": True,
            "message": "Appointment updated successfully"
        }
        
    except Exception as e:
        session.rollback()
        return {
            "success": False,
            "message": f"Database error: {str(e)}"
        }
    finally:
        session.close()


@dataclass
class Message:
    user_input: str
    response: Optional[str] = None

    def add_response(self, response: str):
        self.response = response

    def to_dict(self):
        return asdict(self)

class SpeechAssistant:
    """Main speech assistant class that handles speech recognition and synthesis."""
    def __init__(self):
        """Initialize the speech assistant with necessary configurations."""
<<<<<<< HEAD
        # Get the absolute path to the current directory containing the module
        current_dir = Path(__file__).parent.parent.absolute()
        env_path = current_dir / ".env"
        # Load environment variables with explicit path
        load_dotenv(dotenv_path=env_path)
        logger.info(f"Loading .env file from: {env_path}")  # Add debug logging
        self.messages: List[Message] = []
        self.suit_doc = []
        self.patient_id = None
        self.SILENCE_TIMEOUT = 3  # seconds
        self.url = os.getenv("MOREMI_API_BASE_URL")
        self.key = os.getenv("MOREMI_API_KEY")  # Fixed: was incorrectly using MOREMI_API_BASE_URL
        
        # Add validation for environment variables
        if not self.url:
            logger.error(f"MOREMI_API_BASE_URL is not set. Checked .env file at: {env_path}")
            raise ValueError("MOREMI_API_BASE_URL is not set")
        if not self.key:
            logger.warning(f"MOREMI_API_KEY is not set. Checked .env file at: {env_path}")
            logger.warning("Will attempt to use default authentication mechanism")
        
        logger.info(f"Initialized SpeechAssistant with API URL: {self.url}")
=======
        current_dir = Path(__file__).resolve().parent
        env_path = current_dir / '.env'
        
        load_dotenv(dotenv_path=env_path)
        logger.info(f"Loading .env file from: {env_path}")
        
        self.url = os.getenv("LLM_URL")
        self.key = os.getenv("API_KEY")
        self.LLM = ConversationManager(self.url)
        
        if not self.url:
            logger.error(f"API_URL is not set. Checked .env file at: {env_path}")
            raise ValueError("API_URL is not set")
            
>>>>>>> 0662f3c3
        self._load_prompts()
        self.LLM.custom_params["system_prompt"] = self.system_prompt
        
        # Initialize other attributes
        self.suit_doc = []
        self.patient_id = None
        self.SILENCE_TIMEOUT = 3  # seconds
        self.messages: List[Message] = []

    def _load_prompts(self) -> None:
        """Load system prompts from configuration file."""
        try:
<<<<<<< HEAD
            with open("prompt.json", "r") as file:
=======
            with open('backend/prompt.json', 'r') as file:
>>>>>>> 0662f3c3
                schema = json.load(file)
            self.system_prompt = schema.get("systemprompt", "")
            self.summary_system_prompt = schema.get("summarysystemprompt", "")
        except FileNotFoundError:
            logger.warning("prompt.json not found. Using default empty prompts.")
            self.system_prompt = ""
            self.summary_system_prompt = ""

    def get_moremi_response(self, messages: List[Message],  system_prompt: Optional[str] = None) -> str:
        """Get response from Moremi API with retry logic."""

        if not isinstance(messages, list):
            raise ValueError("messages must be a list")
        
        query = [msg.to_dict() for msg in messages]
        
        data = {
            "query": query,
            "temperature": 0.5,
            "max_new_token": 100,
            "top_p": 0.9,
            "history": True
        }
        if system_prompt:
            data["systemPrompt"] = system_prompt
<<<<<<< HEAD
            
        # Add detailed logging before making the request
        logger.info(f"Sending request to Moremi API at URL: {self.url}")
        
        headers = {
            "Authorization": f"Bearer {self.key}",
            "azureml-model-deployment": "llava-deployment",
            "Content-Type": "application/json",
=======

        headers ={
        "Authorization": f"Bearer {self.key}",
        "azureml-model-deployment": "llava-deployment",
        "Content-Type": "application/json"     
>>>>>>> 0662f3c3
        }
        
        # Log request details (safely hiding the full authorization token)
        auth_header = headers["Authorization"]
        safe_auth = auth_header[:15] + "..." if len(auth_header) > 15 else auth_header
        safe_headers = {**headers, "Authorization": safe_auth}
        
        logger.info(f"Request headers: {safe_headers}")
        logger.info(f"Request data size: {len(str(data))} characters")
        logger.info(f"Request contains {len(query)} messages")
        
        # Log a truncated version of the data for debugging
        if query:
            last_msg = query[-1]
            logger.info(f"Last message in query: {json.dumps(last_msg, indent=2)[:200]}...")
        
        if system_prompt:
            logger.info(f"Using system prompt (first 100 chars): {system_prompt[:100]}...")
            
        try:
            logger.info("Making API request to Moremi...")
            start_time = time.time()
            response = requests.post(self.url, json=data)
            elapsed_time = time.time() - start_time
            logger.info(f"API request completed in {elapsed_time:.2f} seconds")
            
            # Log response details
            logger.info(f"Response status code: {response.status_code}")
            
            if response.status_code != 200:
                logger.error(f"API error: {response.status_code} - {response.reason}")
                logger.error(f"Response content: {response.text[:200]}...")
                response.raise_for_status()
                
            response_text = response.text
            logger.info(f"Response length: {len(response_text)} chars")
            logger.info(f"Response preview (first 200 chars): {response_text[:200]}...")
            
            return response_text
        except requests.exceptions.RequestException as e:
            logger.error(f"Error calling Moremi API: {str(e)}")
            logger.error(f"Request that caused error: URL={self.url}")
            import traceback
            logger.error(f"Traceback: {traceback.format_exc()}")
            raise

    def save_conversation(self, messages) -> None:
        """Save the conversation history to a file."""
        try:
            # Convert messages to serializable format
            conversation_to_save = []
            for msg in messages:
                if hasattr(msg, 'to_dict'):
                    conversation_to_save.append(msg.to_dict())
                else:
                    conversation_to_save.append(msg)
                    
            # Save to file
            with open('conversation.txt', 'w') as f:
                json.dump(conversation_to_save, f, indent=4)
            logger.info("Conversation saved successfully")
        except Exception as e:
            logger.error(f"Error saving conversation: {str(e)}")

    def manage_context(self, context: Optional[str] = None):
        if context is not None:
            context = context
        else:
<<<<<<< HEAD
            with open("contexts.json", "r") as f:
=======
            with open('scheduler/contexts.json', 'r') as f:
>>>>>>> 0662f3c3
                contexts = json.load(f)
            context = contexts['context3']
        
        # Extract doctor names and specialties
        names = [doc['doctor_name'] for doc in docs]
        specialties = [doc['specialty'] for doc in docs]

        # Initial Doctor paitient conversation
        question = f'''
Task: You are a doctor's medical assistant that strictly follows the given instructions. Never deviate or add anything extra. Follow these rules exactly as written. Think step by step.
The current user is not the patient but is scheduling an appointment for the patient.  NEVER address the patient directly instead all question should be routed to through the user.
Your task is to aid the user schedule an appointment by following these steps:
1. Select the doctor 
   - Understand the conversation below for a scheduling task.
   - If a doctor's name is mentioned, check this list of doctors, <{names}>, and only output the doctor's full name nothing before or after.  
   - If a doctor's name is not explicitly mentioned, do this subsection:
      -- From the conversation try and match the described specialty with each specialty in our list of available specialties, <{specialties}>.
      -- If there isn't a match then extract the exact name of the specialty from the conversation and ONLY output, search_specialty: <specialty>, nothing before or after.
      -- If there is a match then refer to the specialty exactly as it is in our list and ONLY output, search_specialty: <specialty>, nothing before or after.
   - Only do this after the user has confirmed the patients appointment date. Extract the patients name and confirm with the user, if the name is not known ask the user directly. Example: What is the name of the patient.   
     
Conversation:
{context}  
'''
        print(context)
        return question
            
    def run(self) -> None:
        """Run the main conversation loop."""
        # Initial Greeting 
        print("Welcome to Moremi AI Scheduler!, I am listening")
        speech_client.TTS("Welcome to Moremi AI Scheduler!, I am listening")
        logger.info("Starting conversation")
        print("Starting conversation. Press Ctrl+C to exit.")
        
        # Add initial context and get response
        self.LLM.custom_params["system_prompt"] = self.system_prompt
        self.LLM.add_user_message(text=self.manage_context())
        response = self.LLM.get_assistant_response()
        logger.info(f"Moremi response: {response}")

        # Process initial response for specialty/doctor search
        self.process_initial_response(response)
        
        # Process slots if doctors were found
        if self.suit_doc:
            response = ''
            for doc in self.suit_doc:
                while True:
                    slots = db_manager._get_new_date(doc['doctor_id'])
                    if slots:
                        response += f'\n{db_manager.format_available_slots(slots, doc["doctor_name"])}\n'
                        break
                    elif db_manager.days_ahead == 90:
                        response += f'\n{db_manager.format_available_slots(slots, doc["doctor_name"])}\n'
                        break
                    else:
                        db_manager.days_ahead += 5

            # Update LLM conversation
            self.LLM.add_user_message(text="What slots are available")
            self.LLM.conversation_history.append({
                "role": "assistant",
                "content": response
            })
            logger.info(response)
            speech_client.TTS(response)
            print("\nReady for next input...")
        else:
            # No doctors found - add message to LLM
            self.LLM.add_user_message(text="Find a suitable doctor")
            response = "Unfortunately there are no doctors available at the moment. Please speak to the present doctor for clarification of subsequent steps."
            self.LLM.conversation_history.append({
                "role": "assistant",
                "content": response
            })
            speech_client.TTS(response)
            print("\nReady for next input...")
        
        # Main conversation loop
        while True:
            try:
                # Get speech input
                client = SpeechRecognitionClient()
                client.recognize_speech()
                user_input = client.get_transcription()
                if not user_input.strip():
                    logger.warning("Empty input received. Please say something.")
                    continue

                logger.info(f"User input: {user_input}")
                
                # Get Moremi response
                self.LLM.add_user_message(text=user_input)
                response = self.LLM.get_assistant_response()
                logger.info(f"Moremi response: {response}")

                # Synthesize response
                speech_client.TTS(response)

            except KeyboardInterrupt:
                logger.info("Conversation ended by user")
                print('\nEnding conversation...')
                
                # Get conversation summary
                try:
                    # Change to summary system prompt
                    self.LLM.custom_params["system_prompt"] = self.summary_system_prompt
                    self.LLM.add_user_message(
                        text="Extract the agreed upon schedule from the interaction history. If there was no agreed upon appointment respond with the word null."
                    )
                    summary = self.LLM.get_assistant_response()
                    
                    print(summary)
                    if summary == "null":
                        logger.info("No schedule was determined")
                        speech_client.TTS('No schedule was determined')
                    else:
                        try:
                            parsed = json.loads(summary)
                            # Convert string to dict if needed
                            if isinstance(parsed, str):
                                parsed_dict = json.loads(parsed)
                            else:
                                parsed_dict = parsed
                                
                            # Write to temporary file
                            with open('schedules_t.json', 'w') as f:
                                json.dump(parsed_dict, f, indent=4)
                                
                            # Synthesize success message
                            print(f"The appointment for {parsed_dict['patientName']} with {parsed_dict['doctorName']} on {parsed_dict['appointmentDateTime']} has been booked successfully")
                            
                            # Update the database
                            schedule_appointment(self.patient_id, parsed_dict)
                            
                        except json.JSONDecodeError as e:
                            print("Invalid JSON format:", e)
                    
                    print(f'\nSummary: {summary}')
                    
                except Exception as e:
                    logger.error(f"Failed to generate summary: {str(e)}")
                
                self.save_conversation(self.LLM.conversation_history)
                break
                
            except Exception as e:
                logger.error(f"Error in conversation loop: {str(e)}")
                error_response = 'Sorry. The system is currently unavailable.'
                try:
                    speech_client.TTS(error_response)
                except:
                    pass
                break

    def process_initial_response(self, response):
        if 'search_specialty' in str(response).lower():
            self.handle_specialty_search(response)
        else:
            self.handle_doctor_search(response)

    def handle_specialty_search(self, response):
        text = "Finding a suitable doctor"
        logger.info(text)
        speech_client.TTS(text)
        
        for doc in docs:
            specialty = doc['specialty']
            if specialty.lower() in response.lower():
                self.suit_doc.append(doc)
        
        if not self.suit_doc:
            self.handle_no_doctors_found("specialty")

    def handle_doctor_search(self, response):
        logger.info('Finding available days for the doctor')
        speech_client.TTS('Finding available days for the doctor')
        
        for doc in docs:
            if doc['doctor_name'] in response:
                self.suit_doc.append(doc)
        
        if not self.suit_doc:
            self.handle_no_doctors_found("doctor")


    def handle_no_doctors_found(self, search_type):
        logger.info(f"The required {search_type} is not available in our facility. Please speak to the present doctor about a referral.")
        speech_client.TTS(f"The required {search_type} is not available in our facility. Please speak to the present doctor about a referral.")


def main():
    """Main entry point of the application."""
    # Parse command line arguments
    parser = argparse.ArgumentParser(description='Run the appointment scheduler.')
    parser.add_argument('--patient-id', type=int, required=True,
                    help='Patient identifier')
    
    args = parser.parse_args()
    try: 
        assistant = SpeechAssistant()
        assistant.patient_id = args.patient_id
        assistant.run()
    except Exception as e:
        logger.critical(f"Critical error in main: {str(e)}")
        print("An error occurred. Please check the logs for details.")
   
   
if __name__ == '__main__':
    main()
 


<|MERGE_RESOLUTION|>--- conflicted
+++ resolved
@@ -34,23 +34,13 @@
 )
 logger = logging.getLogger(__name__)
 
-<<<<<<< HEAD
 # Load environment variables
 load_dotenv()
 
 # Initialize API and TTS clients
 client = SpeechRecognitionClient()
 speech_client = TTSClient(os.getenv("TTS_SERVER_URL"))
-
-# Initialize Database session
-session = Session()
-=======
-# Initialize Database Variables
-session = Session()
-client = SpeechRecognitionClient()
-speech_client = TTSClient(os.getenv("TTS_SERVER_URL"))
 db_manager = SchedulerManager(3) # Default value of days ahead is 3
->>>>>>> 0662f3c3
 doctors = session.query(Doctor).all()
 patients = session.query(Patient).all()
 
@@ -180,30 +170,6 @@
     """Main speech assistant class that handles speech recognition and synthesis."""
     def __init__(self):
         """Initialize the speech assistant with necessary configurations."""
-<<<<<<< HEAD
-        # Get the absolute path to the current directory containing the module
-        current_dir = Path(__file__).parent.parent.absolute()
-        env_path = current_dir / ".env"
-        # Load environment variables with explicit path
-        load_dotenv(dotenv_path=env_path)
-        logger.info(f"Loading .env file from: {env_path}")  # Add debug logging
-        self.messages: List[Message] = []
-        self.suit_doc = []
-        self.patient_id = None
-        self.SILENCE_TIMEOUT = 3  # seconds
-        self.url = os.getenv("MOREMI_API_BASE_URL")
-        self.key = os.getenv("MOREMI_API_KEY")  # Fixed: was incorrectly using MOREMI_API_BASE_URL
-        
-        # Add validation for environment variables
-        if not self.url:
-            logger.error(f"MOREMI_API_BASE_URL is not set. Checked .env file at: {env_path}")
-            raise ValueError("MOREMI_API_BASE_URL is not set")
-        if not self.key:
-            logger.warning(f"MOREMI_API_KEY is not set. Checked .env file at: {env_path}")
-            logger.warning("Will attempt to use default authentication mechanism")
-        
-        logger.info(f"Initialized SpeechAssistant with API URL: {self.url}")
-=======
         current_dir = Path(__file__).resolve().parent
         env_path = current_dir / '.env'
         
@@ -218,7 +184,6 @@
             logger.error(f"API_URL is not set. Checked .env file at: {env_path}")
             raise ValueError("API_URL is not set")
             
->>>>>>> 0662f3c3
         self._load_prompts()
         self.LLM.custom_params["system_prompt"] = self.system_prompt
         
@@ -231,11 +196,7 @@
     def _load_prompts(self) -> None:
         """Load system prompts from configuration file."""
         try:
-<<<<<<< HEAD
-            with open("prompt.json", "r") as file:
-=======
             with open('backend/prompt.json', 'r') as file:
->>>>>>> 0662f3c3
                 schema = json.load(file)
             self.system_prompt = schema.get("systemprompt", "")
             self.summary_system_prompt = schema.get("summarysystemprompt", "")
@@ -261,22 +222,11 @@
         }
         if system_prompt:
             data["systemPrompt"] = system_prompt
-<<<<<<< HEAD
-            
-        # Add detailed logging before making the request
-        logger.info(f"Sending request to Moremi API at URL: {self.url}")
-        
-        headers = {
-            "Authorization": f"Bearer {self.key}",
-            "azureml-model-deployment": "llava-deployment",
-            "Content-Type": "application/json",
-=======
 
         headers ={
         "Authorization": f"Bearer {self.key}",
         "azureml-model-deployment": "llava-deployment",
         "Content-Type": "application/json"     
->>>>>>> 0662f3c3
         }
         
         # Log request details (safely hiding the full authorization token)
@@ -345,11 +295,7 @@
         if context is not None:
             context = context
         else:
-<<<<<<< HEAD
-            with open("contexts.json", "r") as f:
-=======
             with open('scheduler/contexts.json', 'r') as f:
->>>>>>> 0662f3c3
                 contexts = json.load(f)
             context = contexts['context3']
         
