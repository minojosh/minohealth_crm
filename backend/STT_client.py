--- conflicted
+++ resolved
@@ -29,11 +29,7 @@
         if server_url:
             self.server_url = server_url.rstrip('/')
         else:
-<<<<<<< HEAD
             env_url = os.getenv('STT_URL', '')
-=======
-            env_url = os.getenv('STT_SERVICE_URL', '')
->>>>>>> 0662f3c3
             if env_url:
                 self.server_url = env_url.rstrip('/')
             else:
@@ -487,30 +483,11 @@
                         logging.error(f"Error converting audio: {e2}")
                         return f"Processing error: {str(e2)}"
             
-            # Log audio statistics
-            audio_stats = {
-                "length": len(audio_np),
-                "duration": len(audio_np) / self.rate if hasattr(self, 'rate') else len(audio_np) / 16000,
-                "min": float(np.min(audio_np)),
-                "max": float(np.max(audio_np)),
-                "mean": float(np.mean(audio_np)),
-                "std": float(np.std(audio_np)),
-                "non_zero": int(np.count_nonzero(audio_np))
-            }
-            logger.info(f"Audio statistics before normalization: {audio_stats}")
-            
             # Check audio level and normalize if needed
             max_val = np.abs(audio_np).max()
             if max_val > 0:  # Avoid division by zero
                 if max_val > 1.0:  # If values are outside [-1, 1]
                     audio_np = audio_np / max_val  # Normalize to [-1, 1]
-<<<<<<< HEAD
-=======
-                    logger.info(f"Normalized audio with max_val: {max_val}")
-            else:
-                logger.warning("Audio data contains all zeros")
-                return "No speech detected"
->>>>>>> 0662f3c3
             
             # Log post-normalization statistics
             post_norm_stats = {
