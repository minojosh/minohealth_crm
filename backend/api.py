from fastapi import FastAPI, WebSocket, WebSocketDisconnect, Request, Query, Depends, HTTPException, status, BackgroundTasks
from fastapi.websockets import WebSocketState
import uvicorn
from fastapi.middleware.cors import CORSMiddleware
from .scheduler import (
    SpeechAssistant, Message, docs, db_manager,
    speech_client, schedule_appointment
)
from .medical_assistant import Assistant
# Import appointment manager components
from .appointment_manager import (
    SchedulerManager, 
    MedicalAgent, 
    ReminderMessage
)
from datetime import datetime
import fastapi  # Import the fastapi module itself
from typing import Optional, List
from pydantic import BaseModel
# from .TTS_client import TTSClient
from .XTTS_adapter import TTSClient
# from .XTTS_client import TTSClient
import time
import logging
import os
import json
<<<<<<< HEAD
import yaml
import re
import traceback
import base64
import numpy as np
import asyncio
from dotenv import load_dotenv
=======
import asyncio
import fastapi
import base64
import numpy as np
from typing import Optional, List
from pydantic import BaseModel
from .TTS_client import TTSClient
from .STT_client import SpeechRecognitionClient
from fastapi.websockets import WebSocketState
import os
from scipy import signal
>>>>>>> 0662f3c3

# Configure logging
logging.basicConfig(
    level=logging.INFO,
    format='%(asctime)s - %(name)s - %(levelname)s - %(message)s',
    handlers=[
        logging.FileHandler('speech_assistant.log'),
        logging.StreamHandler()
    ]
)
logger = logging.getLogger(__name__)

# Load environment variables
load_dotenv()

app = FastAPI(
    title="Moremi AI Scheduler API",
    description="API for scheduling appointments using AI assistance",
    version="1.0.0"
)

# Initialize TTS client
tts_client = TTSClient(api_url=os.getenv("XTTS_URL") or os.getenv("SPEECH_SERVICE_URL"))

# Initialize STT client with URL from environment variable
stt_server_url = os.getenv("STT_SERVICE_URL")
client = SpeechRecognitionClient(server_url=stt_server_url)
logger.info(f"STT Service URL: {stt_server_url or 'Using default'}")

print(f"FastAPI version: {fastapi.__version__}") # Print version at startup

# Add CORS middleware
app.add_middleware(
    CORSMiddleware,
    allow_origins=["*"],  # Adjust this in production
    allow_credentials=True,
    allow_methods=["*"],
    allow_headers=["*"],
)

# Add this after the FastAPI app initialization
@app.middleware("http")
async def log_requests(request: Request, call_next):
    """Middleware to log all incoming requests"""
    start_time = time.time()
    path = request.url.path
    method = request.method
    
    # Only log details for specific endpoints of interest
    detailed_logging = path == "/api/extract/data"
    
    if (detailed_logging):
        logger.info(f"Request started: {method} {path}")
        # Try to log request body for specific endpoints
        try:
            body = await request.body()
            if body:
                logger.info(f"Request body size: {len(body)} bytes")
        except Exception as e:
            logger.warning(f"Could not log request body: {str(e)}")
    
    response = await call_next(request)
    
    process_time = time.time() - start_time
    formatted_process_time = "{0:.2f}".format(process_time)
    
    if detailed_logging:
        logger.info(f"Request completed: {method} {path} - took {formatted_process_time}s with status {response.status_code}")
    
    return response

# Appointment Manager API models
class SchedulerRequest(BaseModel):
    hours_ahead: int
    days_ahead: int
    type: str  # 'appointment' or 'medication'

class ConversationResponse(BaseModel):
    status: str
    message: str
    conversation_id: Optional[str]

class ReminderResponse(BaseModel):
    patient_name: str
    message_type: str
    details: dict
    timestamp: datetime

# TTS request model
class TTSRequest(BaseModel):
    text: str
    speaker: Optional[str] = None

# Store active conversations
active_conversations = {}
# Store last audio data for each conversation
conversation_audio_cache = {}


def convert_audio_to_base64(audio_data):
    """Convert numpy array audio data to base64 string."""
    if audio_data is not None:
        # Ensure the array is in the correct format
        audio_bytes = audio_data.tobytes()
        # Convert to base64
        base64_audio = base64.b64encode(audio_bytes).decode('utf-8')
        return base64_audio
    return None

def safe_frombuffer(buffer_data, dtype=np.float32):
    """
    Safely convert buffer to numpy array ensuring it's a multiple of element size.
    
    Args:
        buffer_data (bytes): Binary buffer data
        dtype: NumPy data type (default: np.float32)
        
    Returns:
        np.ndarray: NumPy array with the specified data type
    """
    element_size = np.dtype(dtype).itemsize
    buffer_size = len(buffer_data)
    
    # Check if buffer size is a multiple of element size
    if buffer_size % element_size != 0:
        padding_size = element_size - (buffer_size % element_size)
        logger.info(f"Buffer size {buffer_size} is not a multiple of {element_size}, adding {padding_size} bytes padding")
        # Pad the buffer with zeros to make it a multiple of element size
        padded_buffer = buffer_data + b'\x00' * padding_size
        return np.frombuffer(padded_buffer, dtype=dtype)
    else:
        return np.frombuffer(buffer_data, dtype=dtype)

# Simple API key verification - in production use more secure methods
API_KEYS = {"websocket_key": "audio_access_token_2023"}

async def verify_token(token: str = Query(...)):
    """Simple token verification for WebSocket connections"""
    if token not in API_KEYS.values():
        raise HTTPException(
            status_code=status.HTTP_403_FORBIDDEN,
            detail="Invalid authentication token",
        )
    return token

@app.get("/")
async def root():
    """Test endpoint to verify API documentation."""
    return {"message": "Welcome to Moremi AI Scheduler API"}

@app.post("/tts")
async def text_to_speech(request: TTSRequest):
    """
    Generate speech from text using the TTS client.
    Returns base64-encoded audio data.
    """
    try:
        logger.info(f"TTS request received for text: {request.text[:30]}...")
        
        # Use the TTS client to generate audio - correctly unpack all 4 return values
        audio_data, sample_rate, base64_audio, _ = tts_client.TTS(
            request.text,
            play_locally=False,  # Don't play on server
            return_data=True     # Get the data back
        )
        
        return {
            "audio": base64_audio,
            "sample_rate": sample_rate,
            "text": request.text
        }
    except Exception as e:
        logger.error(f"Error in TTS endpoint: {str(e)}")
        return {"error": str(e)}

@app.post("/transcribe")
async def transcribe_audio_endpoint(request: Request):
    """
    HTTP endpoint for audio transcription.
    This proxies requests to the external STT service.
    """
    try:
        data = await request.json()
        
        # Check if this is a finish command or audio data
        if 'command' in data and data['command'] == 'finish':
            logger.info("Finish command received, proxying to STT service")
            return {"transcription": "", "status": "finished"}
        
        if 'audio' in data:
            # Process audio data
            audio_data = data['audio']
            try:
                # Log incoming data stats
                logger.info(f"Received base64 audio data of length: {len(audio_data)}")
                
                # Convert from base64 to bytes
                audio_bytes = base64.b64decode(audio_data)
                logger.info(f"Decoded audio bytes length: {len(audio_bytes)}")
                
                # Convert to numpy array for analysis
                audio_np = np.frombuffer(audio_bytes, dtype=np.float32)
                audio_stats = {
                    "length": len(audio_np),
                    "duration": len(audio_np) / 16000,  # Assuming 16kHz sample rate
                    "min": float(np.min(audio_np)),
                    "max": float(np.max(audio_np)),
                    "mean": float(np.mean(audio_np)),
                    "std": float(np.std(audio_np)),
                    "non_zero": int(np.count_nonzero(audio_np))
                }
                logger.info(f"Audio statistics: {audio_stats}")
                
                # Process using the STT client
                logger.info("Sending audio to STT service...")
                transcription = client.transcribe_audio(audio_bytes)
                
                logger.info(f"Transcription result: {transcription}")
                return {"transcription": transcription}
            except Exception as e:
                logger.error(f"Error processing audio data: {str(e)}", exc_info=True)
                return {"error": f"Failed to process audio: {str(e)}"}
        
        return {"error": "Invalid request format"}
    
    except Exception as e:
        logger.error(f"Error in transcribe endpoint: {str(e)}", exc_info=True)
        return {"error": f"Internal server error: {str(e)}"}

@app.post("/api/extract/audio")
async def extract_from_audio(request: Request):
    """Extract structured data directly from audio using the medical Assistant"""
    try:
        data = await request.json()
        audio_base64 = data.get("audio")
        
        if not audio_base64:
            raise HTTPException(status_code=400, detail="No audio data provided")
        
        # Decode audio data
        try:
            audio_bytes = base64.b64decode(audio_base64)
        except Exception as e:
            logger.error(f"Error decoding audio data: {str(e)}")
            raise HTTPException(status_code=400, detail="Invalid audio data format")
        
        # Transcribe audio
        try:
            transcript = client.transcribe_audio(audio_bytes)
            
            if not transcript or transcript == "No speech detected":
                raise HTTPException(status_code=400, detail="No speech detected in audio")
                
            logger.info(f"Transcription result: {transcript}")
        except Exception as e:
            logger.error(f"Error transcribing audio: {str(e)}")
            raise HTTPException(status_code=500, detail=f"Error transcribing audio: {str(e)}")
        
        # Use the Assistant class from medical_assistant.py
        from .medical_assistant import Assistant, Message
        
        # Create Assistant and add transcript
        assistant = Assistant()
        assistant.messages.append(Message(user_input=transcript))
        
        # Extract structured YAML using Moremi
        try:
            # Get YAML response from Moremi
            yaml_content = assistant.get_moremi_response(assistant.messages, assistant.system_prompt)
            timestamp = assistant._get_timestamp()
            
            # Save YAML files
            raw_path, processed_path = assistant._save_yaml(yaml_content, timestamp)
            
            # Parse YAML
            import yaml
            processed_yaml = yaml.safe_load(yaml_content)
            
            # Try to create a patient record if data is valid
            patient_id = None
            if processed_yaml and isinstance(processed_yaml, dict):
                patient_id = assistant._create_patient_from_yaml(processed_yaml)
            
            # Return the structured data along with file paths and patient ID
            return {
                "status": "success",
                "transcript": transcript,
                "data": processed_yaml,
                "patient_id": patient_id,
                "files": {
                    "raw_yaml": str(raw_path),
                    "processed_yaml": str(processed_path)
                },
                "message": "Successfully extracted structured data from audio"
            }
        except Exception as e:
            logger.error(f"Error extracting data: {str(e)}")
            logger.error(f"Traceback: {traceback.format_exc()}")
            raise HTTPException(
                status_code=500,
                detail=f"Error extracting data from transcript: {str(e)}"
            )
            
    except HTTPException:
        raise
    except Exception as e:
        logger.error(f"Error in extract_from_audio endpoint: {str(e)}")
        logger.error(f"Traceback: {traceback.format_exc()}")
        raise HTTPException(
            status_code=500,
            detail=f"Server error during audio data extraction: {str(e)}"
        )

@app.post("/api/extract/data")
async def extract_data(request: Request):
    """Extract structured data from transcript using the medical Assistant"""
    try:
        data = await request.json()
        transcript = data.get("transcript")
        
        if not transcript:
            raise HTTPException(status_code=400, detail="No transcript provided")
        
        # Use the Assistant class from medical_assistant.py
        from .medical_assistant import Assistant, Message
        
        # Create Assistant and add transcript
        assistant = Assistant()
        assistant.messages.append(Message(user_input=transcript))
        
        # Extract structured YAML using Moremi
        try:
            # Get YAML response from Moremi
            yaml_content = assistant.get_moremi_response(assistant.messages, assistant.system_prompt)
            timestamp = assistant._get_timestamp()
            
            # Save YAML files
            raw_path, processed_path = assistant._save_yaml(yaml_content, timestamp)
            
            # Parse YAML
            import yaml
            processed_yaml = yaml.safe_load(yaml_content)
            
            # Try to create a patient record if data is valid
            patient_id = None
            if processed_yaml and isinstance(processed_yaml, dict):
                patient_id = assistant._create_patient_from_yaml(processed_yaml)
            
            # Return the structured data along with file paths and patient ID
            return {
                "status": "success",
                "data": processed_yaml,
                "patient_id": patient_id,
                "files": {
                    "raw_yaml": str(raw_path),
                    "processed_yaml": str(processed_path)
                },
                "message": "Successfully extracted structured data from transcript"
            }
        except Exception as e:
            logger.error(f"Error extracting data: {str(e)}")
            logger.error(f"Traceback: {traceback.format_exc()}")
            raise HTTPException(
                status_code=500,
                detail=f"Error extracting data from transcript: {str(e)}"
            )
            
    except HTTPException:
        raise
    except Exception as e:
        logger.error(f"Error in extract_data endpoint: {str(e)}")
        logger.error(f"Traceback: {traceback.format_exc()}")
        raise HTTPException(
            status_code=500,
            detail=f"Server error during data extraction: {str(e)}"
        )

@app.websocket("/ws/audio")
async def audio_websocket(websocket: WebSocket, token: str = Query(None)):
    await websocket.accept()
    logger.info("Audio WebSocket connection established")
    
    try:
        while True:
            try:
                data = await websocket.receive_json()
                message_type = data.get("type")
                payload = data.get("payload", {})
                
                if message_type == "transcription":
                    try:
                        audio_data = payload.get("audioData")
                        audio_format = payload.get("format", "webm")
                        codec = payload.get("codec", "opus")
                        
                        if not audio_data:
                            await websocket.send_json({
                                "type": "transcription",
                                "text": "No audio data provided"
                            })
                            continue
                        
                        # Decode base64 audio data
                        audio_bytes = base64.b64decode(audio_data)
                        
                        if audio_format == "webm" and codec == "opus":
                            # For WebM/Opus, we need to decode it first
                            import soundfile as sf
                            import io
                            
                            # Create a temporary file to save the WebM audio
                            with tempfile.NamedTemporaryFile(suffix='.webm', delete=False) as temp_file:
                                temp_file.write(audio_bytes)
                                temp_file_path = temp_file.name
                            
                            try:
                                # Read the WebM file using soundfile
                                with sf.SoundFile(temp_file_path) as f:
                                    audio_np = f.read()
                                    sample_rate = f.samplerate
                                    
                                # Convert to mono if stereo
                                if len(audio_np.shape) > 1:
                                    audio_np = np.mean(audio_np, axis=1)
                                
                                # Resample to 16kHz if needed
                                if sample_rate != 16000:
                                    num_samples = int(len(audio_np) * 16000 / sample_rate)
                                    audio_np = signal.resample(audio_np, num_samples)
                                
                                # Normalize audio
                                if len(audio_np) > 0:
                                    max_val = np.max(np.abs(audio_np))
                                    if max_val > 0:
                                        audio_np = audio_np / max_val
                                
                                # Convert to float32
                                audio_np = audio_np.astype(np.float32)
                            finally:
                                # Clean up temporary file
                                os.unlink(temp_file_path)
                        else:
                            # For raw PCM float32 data
                            audio_np = np.frombuffer(audio_bytes, dtype=np.float32)
                        
                        # Check if audio contains actual data
                        if len(audio_np) == 0 or np.all(np.abs(audio_np) < 1e-6):
                            logger.warning("Audio data contains all zeros or is too quiet")
                            await websocket.send_json({
                                "type": "transcription",
                                "text": "No speech detected"
                            })
                            continue
                        
                        # Use the client's transcribe_audio method
                        transcription = client.transcribe_audio(audio_np.tobytes())
                        logger.info(f"Transcription result: {transcription}")
                        
                        if transcription and not transcription.startswith("Processing error"):
                            await websocket.send_json({
                                "type": "transcription",
                                "text": transcription
                            })
                        else:
                            await websocket.send_json({
                                "type": "transcription",
                                "text": "No speech detected"
                            })
                            
                    except Exception as e:
                        logger.error(f"Error processing audio data: {str(e)}")
                        if websocket.client_state == WebSocketState.CONNECTED:
                            await websocket.send_json({
                                "type": "error",
                                "text": f"Error processing audio: {str(e)}"
                            })
                            
            except WebSocketDisconnect:
                logger.info("WebSocket client disconnected")
                break
            except Exception as e:
                logger.error(f"Error in websocket communication: {str(e)}")
                break
                
    except Exception as e:
        logger.error(f"Error in audio websocket: {str(e)}")
    finally:
        logger.info("Audio WebSocket connection closed")

@app.websocket("/ws/schedule/{patient_id}")
async def schedule_session(websocket: WebSocket, patient_id: int):
    """
    WebSocket endpoint that handles the entire scheduling flow
    """
    await websocket.accept()
    logger.info(f"WebSocket connection accepted for patient {patient_id}")
    assistant = None
    
    try:
        # Initialize the speech assistant
        assistant = SpeechAssistant()
        assistant.patient_id = patient_id
        
        # Send initial greeting
        greeting = "Welcome to Moremi AI Scheduler! Please hold while I process your conversation."
        await websocket.send_json({
            "type": "message",
            "text": greeting
        })
        logger.info("Sent initial greeting")

        while True:
            try:
                message = await websocket.receive_json()
                logger.info(f"Received WebSocket message: {message}")
                
                if message.get("type") == "context":
                    context = message.get("context")
                    if not context:
                        raise ValueError("No context provided")
                    
                    logger.info(f"Received context: {context}")
                    
                    # Add initial context using ConversationManager
                    assistant.LLM.add_user_message(
                        text=assistant.manage_context(context)
                    )
                    
                    # Get initial LLM response
                    response = assistant.LLM.get_assistant_response()
                    logger.info(f"Initial Moremi response: {response}")

                    # Process initial response for specialty/doctor search
                    if 'search_specialty' in str(response).lower():
                        logger.info("Finding a suitable doctor")
                        await websocket.send_json({
                            "type": "message",
                            "text": "Finding a suitable doctor"
                        })
                        
                        # Search for doctors by specialty
                        for doc in docs:
                            specialty = doc['specialty']
                            if specialty.lower() in response.lower():
                                assistant.suit_doc.append(doc)
                    else:
                        logger.info('Finding available days for the doctor')
                        await websocket.send_json({
                            "type": "message",
                            "text": "Finding available days for the doctor"
                        })
                        
                        # Search for specific doctor
                        for doc in docs:
                            if doc['doctor_name'] in response:
                                assistant.suit_doc.append(doc)

                    # Process slots if doctors were found
                    if assistant.suit_doc:
                        slots_response = ''
                        for doc in assistant.suit_doc:
                            while True:
                                slots = db_manager._get_new_date(doc['doctor_id'])
                                if slots:
                                    slots_response += f'\n{db_manager.format_available_slots(slots, doc["doctor_name"])}\n'
                                    break
                                elif db_manager.days_ahead == 90:
                                    slots_response += f'\n{db_manager.format_available_slots(slots, doc["doctor_name"])}\n'
                                    break
                                else:
                                    db_manager.days_ahead += 5

                        # Update LLM conversation with slots
                        assistant.LLM.add_user_message(text="What slots are available")
                        assistant.LLM.conversation_history.append({
                            "role": "assistant",
                            "content": slots_response
                        })
                        
                        # Send slots to frontend
                        await websocket.send_json({
                            "type": "message",
                            "text": slots_response
                        })
                        logger.info("Sent available slots")

                    else:
                        # No doctors found
                        no_doctors_msg = "Unfortunately there are no doctors available at the moment. Please speak to the present doctor for clarification of subsequent steps."
                        assistant.LLM.add_user_message(text="Find a suitable doctor")
                        assistant.LLM.conversation_history.append({
                            "role": "assistant",
                            "content": no_doctors_msg
                        })
                        
                        await websocket.send_json({
                            "type": "message",
                            "text": no_doctors_msg
                        })
                        logger.info("No doctors found")

                elif message.get("type") == "message":
                    try:
                        text = message.get("text")
                        role = message.get("role")
                        logger.info(f"Received message from {role}: {text}")
                        
                        if text and role == "user":
                            # Add user message to conversation
                            assistant.LLM.add_user_message(text=text)
                            logger.info("Added user message to conversation")
                            
                            # Get LLM response
                            response = assistant.LLM.get_assistant_response()
                            logger.info(f"Got LLM response: {response}")
                            
                            # Send response back to client
                            await websocket.send_json({
                                "type": "message",
                                "role": "assistant",
                                "text": response
                            })
                            logger.info("Sent assistant response")
                        else:
                            logger.warning(f"Invalid message format: {message}")
                            
                    except Exception as e:
                        logger.error(f"Error processing message: {str(e)}", exc_info=True)
                        await websocket.send_json({
                            "type": "error",
                            "message": f"Error processing message: {str(e)}"
                        })

<<<<<<< HEAD
                            # Generate and send TTS
                            audio_data, sample_rate, base64_audio, _ = tts_client.TTS(
                                response, 
                                play_locally=False, 
                                return_data=True
                            )
                            
                            if base64_audio:
                                # Store for frontend use
                                assistant.audio_base64 = base64_audio
                                
                                # Cache for later retrieval
                                conversation_audio_cache[f"schedule_{patient_id}"] = {
                                    "audio": base64_audio,
                                    "sample_rate": sample_rate,
                                    "encoding": "PCM_FLOAT"
                                }
                                
                                # Send to client
                                await websocket.send_json({
                                    "type": "audio",
                                    "audio": base64_audio,
                                    "sample_rate": sample_rate,
                                    "message_id": f"audio_schedule_{patient_id}",
                                    "encoding": "PCM_FLOAT"
                                })

                            # If doctors were found, send them
                            if assistant.suit_doc:
                                # Process available slots
                                doctors_with_slots = []
                                for doc in assistant.suit_doc:
                                    slots = []
                                    while True:
                                        new_slots = db_manager._get_new_date(doc['doctor_id'])
                                        if len(new_slots) != 0 or db_manager.days_ahead >= 90:
                                            slots.extend([slot.strftime('%Y-%m-%d %H:%M:%S') 
                                                        for slot in new_slots])
                                            break
                                        db_manager.days_ahead += 5
=======
                elif message.get("type") == "audio_input":
                    try:
                        audio_data = message.get("audio")
                        import websockets
                        # Use the websockets library for client connection
                        async with websockets.connect(
                            f"ws://localhost:8000/ws/audio?token={API_KEYS['websocket_key']}"
                        ) as audio_ws:
                            await audio_ws.send(json.dumps({
                                "type": "transcription",
                                "payload": {
                                    "audioData": audio_data,
                                    "sampleRate": message.get("sampleRate", 16000),
                                    "processComplete": message.get("processComplete", False)
                                }
                            }))
                            
                            result = json.loads(await audio_ws.recv())
                            
                            # Forward the transcription result back to the frontend
                            if result.get("type") == "transcription":
                                transcription = result.get("payload", {}).get("text", "")
                                
                                # Only send message if we have actual transcription
                                if transcription and transcription != "No speech detected":
                                    # Send as a user message to show in conversation
                                    await websocket.send_json({
                                        "type": "message",
                                        "role": "user",
                                        "text": transcription
                                    })
>>>>>>> 0662f3c3
                                    
                                    # Get LLM response
                                    assistant.LLM.add_user_message(text=transcription)
                                    response = assistant.LLM.get_assistant_response()
                                    
                                    # Send response to client
                                    await websocket.send_json({
                                        "type": "message",
                                        "role": "assistant",
                                        "text": response
                                    })
                                else:
                                    # Send feedback about no speech detected
                                    await websocket.send_json({
                                        "type": "status",
                                        "message": "No speech detected, please try again"
                                    })
                    except Exception as e:
                        logger.error(f"Error processing audio: {str(e)}")
                        await websocket.send_json({
                            "type": "error",
                            "message": f"Error processing audio: {str(e)}"
                        })

                elif message.get("type") == "end_conversation":
                  # Change to summary system prompt
                    assistant.LLM.custom_params["system_prompt"] = assistant.summary_system_prompt
                    assistant.LLM.add_user_message(
                        text="Extract the agreed upon schedule from the interaction history. If there was no agreed upon appointment respond with the word null."
                    )
                    summary = assistant.LLM.get_assistant_response()
                    
                    if summary == "null":
                        await websocket.send_json({
                            "type": "summary",
                            "text": "Couldn't schedule the appointment"
                        })
<<<<<<< HEAD

                        # Generate and send TTS for summary
                        audio_data, sample_rate, base64_audio, _ = tts_client.TTS(
                            f"Summary: {summary}", 
                            play_locally=False, 
                            return_data=True
                        )
                        
                        if base64_audio:
                            # Store for frontend use
                            assistant.audio_base64 = base64_audio
                            
                            # Cache for later retrieval
                            conversation_audio_cache[f"summary_{patient_id}"] = {
                                "audio": base64_audio,
                                "sample_rate": sample_rate,
                                "encoding": "PCM_FLOAT"
                            }
                            
                            # Send to client
                            await websocket.send_json({
                                "type": "audio",
                                "audio": base64_audio,
                                "sample_rate": sample_rate,
                                "message_id": f"audio_summary_{patient_id}",
                                "encoding": "PCM_FLOAT"
                            })

                        if summary != "null":
                            try:
                                # Parse and save appointment
                                parsed_dict = json.loads(summary)
                                schedule_appointment(patient_id, parsed_dict)
                                
                                await websocket.send_json({
                                    "type": "appointment",
                                    "status": "success",
                                    "data": parsed_dict
                                })

                                # Generate and send TTS for confirmation
                                confirm_message = f"Your appointment with {parsed_dict['doctorName']} has been scheduled for {parsed_dict['appointmentDateTime']}."
                                audio_data, sample_rate, base64_audio, _ = tts_client.TTS(
                                    confirm_message, 
                                    play_locally=False, 
                                    return_data=True
                                )
                                
                                if base64_audio:
                                    await websocket.send_json({
                                        "type": "audio",
                                        "audio": base64_audio,
                                        "sample_rate": sample_rate,
                                        "message_id": f"audio_confirm_{patient_id}",
                                        "encoding": "PCM_FLOAT"
                                    })
                            except Exception as e:
                                logger.error(f"Error saving appointment: {str(e)}")
                                error_message = "Failed to save appointment"
                                await websocket.send_json({
                                    "type": "error",
                                    "message": error_message
                                })
                                
                                # Generate and send TTS for error
                                audio_data, sample_rate, base64_audio, _ = tts_client.TTS(
                                    error_message, 
                                    play_locally=False, 
                                    return_data=True
                                )
                                
                                if base64_audio:
                                    await websocket.send_json({
                                        "type": "audio",
                                        "audio": base64_audio,
                                        "sample_rate": sample_rate,
                                        "message_id": f"audio_error_{patient_id}",
                                        "encoding": "PCM_FLOAT"
                                    })
=======
                    else:
                        try:
                            parsed = json.loads(summary)
                            if isinstance(parsed, str):
                                parsed_dict = json.loads(parsed)
                            else:
                                parsed_dict = parsed
                            
                            # Update database
                            schedule_appointment(assistant.patient_id, parsed_dict)
                                
                            # Send summary to frontend
                            await websocket.send_json({
                                "type": "summary",
                                "text": json.dumps(parsed_dict)
                            })
                                
                        except json.JSONDecodeError as e:
                            await websocket.send_json({
                                "type": "error",
                                "message": f"Invalid appointment format: {str(e)}"
                            })
                    
                    # Save conversation and break
                    try:
                        # Convert conversation history to a list of dicts if not already
                        conversation_to_save = []
                        for msg in assistant.LLM.conversation_history:
                            if hasattr(msg, 'to_dict'):
                                conversation_to_save.append(msg.to_dict())
                            else:
                                conversation_to_save.append(msg)
>>>>>>> 0662f3c3
                        
                        # Save the processed conversation
                        with open('conversation.txt', 'w') as f:
                            json.dump(conversation_to_save, f, indent=4)
                        logger.info("Conversation saved successfully")
                    except Exception as e:
                        logger.error(f"Error saving conversation: {str(e)}")
                    break

            except WebSocketDisconnect:
                logger.info("WebSocket disconnected")
            except Exception as e:
                logger.error(f"Error in conversation: {str(e)}")
                await websocket.send_json({
                    "type": "error",
                    "message": str(e)
                })
            finally:
                if assistant:
                    # Clean up any resources
                    pass

    except WebSocketDisconnect:
        logger.info("WebSocket disconnected")
    except Exception as e:
        logger.error(f"Error in conversation: {str(e)}")
        await websocket.send_json({
            "type": "error",
            "message": str(e)
        })
    finally:
        if assistant:
            # Clean up any resources
            pass

@app.websocket("/ws/conversation")
async def conversation_websocket(websocket: WebSocket, patient_id: int = Query(...), type: str = Query(...), token: str = Query(None)):
    """
    WebSocket endpoint for medication and appointment conversations
    """
    # Check authentication token
    if token not in API_KEYS.values():
        logger.warning(f"Authentication failed for WebSocket connection: {token}")
        await websocket.close(code=status.WS_1008_POLICY_VIOLATION)
        return
        
    try:
        await websocket.accept()
        logger.info(f"Conversation WebSocket connection established for patient {patient_id} with type {type}")
        
        # Track conversation state to prevent duplicate messages
        conversation_state = {
            "last_message_id": None,  # Use message ID to track uniqueness
            "last_message": None,
            "message_count": 0,
            "audio_format": None,  # Track audio format to ensure consistency
            "greeting_sent": False  # Flag to track if greeting has been sent
        }
        
        # Look up the reminder if a reminder_id is provided
        reminder_id = f"{type}_{patient_id}"
        reminder = None
        
        # Directly access the reminder from the dictionary using the key
        reminder = active_conversations.get(reminder_id)
        
        # If not found with simple key, try to find it in all values
        if not reminder:
            for key, value in active_conversations.items():
                if key.startswith(f"{type}_{patient_id}"):
                    reminder = value
                    break
        
        logger.info(f"Reminder lookup for {reminder_id}: {'Found' if reminder else 'Not found'}")
        
        # Initialize the appropriate agent based on type
        agent = None
        try:
            if type == "medication":
                agent = MedicalAgent(reminder or None, "medication", days_ahead=30)
            elif type == "appointment":
                agent = MedicalAgent(reminder or None, "appointment", days_ahead=30)
            else:
                await websocket.send_json({
                    "type": "error",
                    "message": f"Invalid conversation type: {type}",
                    "message_id": "error_invalid_type"
                })
                return
        except Exception as agent_err:
            logger.error(f"Failed to initialize agent: {str(agent_err)}")
            await websocket.send_json({
                "type": "error",
                "message": f"Failed to initialize conversation agent: {str(agent_err)}",
                "message_id": "error_agent_init"
            })
            return
            
        # Send initial message only if we haven't sent a greeting yet
        if not conversation_state["greeting_sent"]:
            # Customize greeting based on conversation type
            if type == "medication":
                initial_message = f"Hello {reminder.patient_name if reminder else 'Patient'}! This is MinoHealth calling about your medication reminder. How are you doing today?"
            elif type == "appointment":
                initial_message = f"Hello {reminder.patient_name if reminder else 'Patient'}! This is MinoHealth calling about your upcoming appointment. How are you doing today?"
            else:
                initial_message = f"Hello {reminder.patient_name if reminder else 'Patient'}! This is MinoHealth calling. How can I assist you today?"
                
            message_id = f"initial_greeting_{patient_id}_{type}"
            
            try:
                await websocket.send_json({
                    "type": "message",
                    "text": initial_message,
                    "message_id": message_id
                })
                conversation_state["message_count"] += 1
                conversation_state["last_message"] = initial_message
                conversation_state["last_message_id"] = message_id
                conversation_state["greeting_sent"] = True
                
                # Try to generate speech for the initial message using TTSClient
                audio_data, sample_rate, base64_audio, _ = tts_client.TTS(
                    initial_message, 
                    play_locally=False, 
                    return_data=True
                )
                
                if base64_audio:
                    # Store audio format information
                    conversation_state["audio_format"] = {
                        "sample_rate": sample_rate,
                        "encoding": "PCM_FLOAT"
                    }
                    
                    await websocket.send_json({
                        "type": "audio",
                        "audio": base64_audio,
                        "sample_rate": sample_rate,
                        "message_id": f"audio_{message_id}",
                        "encoding": "PCM_FLOAT"
                    })
                    
                    # Send a prompt to encourage user input
                    await websocket.send_json({
                        "type": "status",
                        "status": "waiting_for_input",
                        "message": "Please speak now",
                        "message_id": "prompt_for_input"
                    })
            except Exception as audio_err:
                logger.error(f"Failed to generate speech for initial message: {str(audio_err)}")
        
        # Handle audio input from client
        while True:
            try:
                data_raw = await websocket.receive_text()
                data = json.loads(data_raw)
                
                if "type" not in data:
                    logger.warning(f"Received message without type: {data}")
                    continue
                    
                message_type = data["type"]
                
                # Handle audio input
                if message_type == "audio_input":
                    audio_base64 = data.get("audio")
                    conversation_id = data.get("conversation_id")
                    client_message_id = data.get("message_id", f"audio_input_{datetime.now().timestamp()}")
                    
                    if not audio_base64:
                        await websocket.send_json({
                            "type": "error",
                            "message": "No audio data provided",
                            "message_id": f"error_no_audio_{client_message_id}"
                        })
                        continue
                    
                    # Process audio for transcription
                    try:
                        audio_bytes = base64.b64decode(audio_base64)
                        transcription = client.transcribe_audio(audio_bytes)
                        
                        # Check if transcription contains an error message
                        if transcription and transcription.startswith("Processing error:"):
                            logger.error(f"Transcription error: {transcription}")
                            await websocket.send_json({
                                "type": "error",
                                "message": transcription,
                                "message_id": f"error_transcription_{client_message_id}"
                            })
                            continue
                        
                        # Generate a unique ID for this transcription
                        transcription_id = f"transcription_{conversation_state['message_count']}_{datetime.now().timestamp()}"
                        
                        if not transcription or transcription == "No speech detected":
                            await websocket.send_json({
                                "type": "message",
                                "text": "I couldn't hear you clearly. Could you please repeat that?",
                                "message_id": f"no_speech_{transcription_id}"
                            })
                            continue
                            
                        # Send transcription back to client
                        await websocket.send_json({
<<<<<<< HEAD
                            "type": "transcription",
                            "text": transcription,
                            "message_id": transcription_id
=======
                            "type": "message",
                            "role": "user",  # Add role to identify user messages
                            "text": transcription
>>>>>>> 0662f3c3
                        })
                        
                        # Process with agent - each message gets a unique ID based on timestamp and content hash
                        if agent and hasattr(agent, 'Moremi'):
                            # Add the transcription to the agent's messages
                            if not hasattr(agent, 'messages'):
                                agent.messages = []
                            agent.messages.append(Message(user_input=transcription))
                            
                            # Get response from Moremi
                            response = agent.Moremi(agent.messages, agent.system_prompt)
                            agent.messages[-1].add_response(response)
                            
<<<<<<< HEAD
                            # Generate a unique response ID
                            response_id = f"resp_{conversation_state['message_count']}_{hash(response)}"
=======
                            # Send text response
                            await websocket.send_json({
                                "type": "message",
                                "role": "assistant",  # Add role to identify assistant messages
                                "text": response
                            })
                            
                            # Generate and send audio using TTSClient
                            audio_data, sample_rate, base64_audio = tts_client.TTS(
                                response,
                                play_locally=False, 
                                return_data=True
                            )
>>>>>>> 0662f3c3
                            
                            # Only send if this is a new response (prevent duplicates)
                            if response_id != conversation_state["last_message_id"]:
                                # Send text response
                                await websocket.send_json({
                                    "type": "message",
                                    "text": response,
                                    "message_id": response_id
                                })
                                
                                conversation_state["message_count"] += 1
                                conversation_state["last_message"] = response
                                conversation_state["last_message_id"] = response_id
                                
                                # Generate and send audio using TTSClient
                                try:
                                    audio_data, sample_rate, base64_audio, _ = tts_client.TTS(
                                        response,
                                        play_locally=False, 
                                        return_data=True
                                    )
                                    
                                    if base64_audio:
                                        # Store for frontend use
                                        agent.audio_base64 = base64_audio
                                        
                                        # Cache for later retrieval
                                        conversation_audio_cache[conversation_id or reminder_id] = {
                                            "audio": base64_audio,
                                            "sample_rate": sample_rate,
                                            "encoding": "PCM_FLOAT"
                                        }
                                        
                                        # Send to client
                                        await websocket.send_json({
                                            "type": "audio",
                                            "audio": base64_audio,
                                            "sample_rate": sample_rate,
                                            "message_id": f"audio_{response_id}",
                                            "encoding": "PCM_FLOAT"
                                        })
                                        
                                        # Send a prompt to encourage continued conversation
                                        await websocket.send_json({
                                            "type": "status",
                                            "status": "waiting_for_input",
                                            "message": "Please speak now",
                                            "message_id": f"prompt_after_{response_id}"
                                        })
                                except Exception as e:
                                    logger.error(f"Failed to generate speech for response: {str(e)}")
                        else:
                            # Fallback response if agent isn't properly initialized
                            response = f"Thank you for your message: '{transcription}'. How else can I help with your {type}?"
                            response_id = f"fallback_{conversation_state['message_count']}_{hash(response)}"
                            
<<<<<<< HEAD
                            # Send text response only if it's not a duplicate
                            if response_id != conversation_state["last_message_id"]:
                                await websocket.send_json({
                                    "type": "message",
                                    "text": response,
                                    "message_id": response_id
                                })
=======
                            # Send text response
                            await websocket.send_json({
                                "type": "message",
                                "role": "assistant",  # Add role to identify assistant messages
                                "text": response
                            })
                            
                            # Try to generate speech with TTSClient
                            try:
                                audio_data, sample_rate, base64_audio = tts_client.TTS(
                                    response,
                                    play_locally=False, 
                                    return_data=True
                                )
>>>>>>> 0662f3c3
                                
                                conversation_state["message_count"] += 1
                                conversation_state["last_message"] = response
                                conversation_state["last_message_id"] = response_id
                                
                                # Try to generate speech with TTSClient
                                try:
                                    audio_data, sample_rate, base64_audio, _ = tts_client.TTS(
                                        response,
                                        play_locally=False, 
                                        return_data=True
                                    )
                                    
                                    if base64_audio:
                                        await websocket.send_json({
                                            "type": "audio",
                                            "audio": base64_audio,
                                            "sample_rate": sample_rate,
                                            "message_id": f"audio_{response_id}",
                                            "encoding": "PCM_FLOAT"
                                        })
                                        
                                        # Send a prompt to encourage continued conversation
                                        await websocket.send_json({
                                            "type": "status",
                                            "status": "waiting_for_input",
                                            "message": "Please speak now",
                                            "message_id": f"prompt_after_{response_id}"
                                        })
                                except Exception as audio_err:
                                    logger.error(f"Failed to generate speech for response: {str(audio_err)}")
                                
                    except Exception as transcribe_err:
                        logger.error(f"Error processing audio: {str(transcribe_err)}")
                        await websocket.send_json({
                            "type": "error",
                            "message": "Failed to process your audio",
                            "message_id": f"error_process_{datetime.now().timestamp()}"
                        })
                
                # Handle ping to keep connection alive
                elif message_type == "ping":
                    timestamp = datetime.now().timestamp()
                    await websocket.send_json({
                        "type": "pong",
                        "timestamp": timestamp,
                        "message_id": f"pong_{timestamp}"
                    })
                
                # Handle commands
                elif message_type == "command":
                    command = data.get("command")
                    command_id = f"cmd_{command}_{datetime.now().timestamp()}"
                    
                    if command == "finish":
                        farewell = "Thank you for using our service. Goodbye!"
                        await websocket.send_json({
                            "type": "message",
                            "text": farewell,
                            "message_id": f"farewell_{command_id}"
                        })
                        
                        # Generate farewell audio
                        try:
                            audio_data, sample_rate, base64_audio, _ = tts_client.TTS(
                                farewell,
                                play_locally=False, 
                                return_data=True
                            )
                            
                            if base64_audio:
                                await websocket.send_json({
                                    "type": "audio",
                                    "audio": base64_audio,
                                    "sample_rate": sample_rate,
                                    "message_id": f"audio_farewell_{command_id}",
                                    "encoding": "PCM_FLOAT"
                                })
                        except Exception as e:
                            logger.error(f"Error generating farewell audio: {e}")
                            
                        break
                    else:
                        await websocket.send_json({
                            "type": "status",
                            "message": f"Received command: {command}",
                            "message_id": command_id
                        })
                
                # Handle other message types
                else:
                    message_id = f"unknown_{message_type}_{datetime.now().timestamp()}"
                    await websocket.send_json({
                        "type": "status",
                        "message": f"Received unknown message type: {message_type}",
                        "message_id": message_id
                    })
                    
            except json.JSONDecodeError:
                logger.error("Failed to parse JSON from WebSocket message")
                await websocket.send_json({
                    "type": "error",
                    "message": "Invalid JSON format received",
                    "message_id": f"error_json_{datetime.now().timestamp()}"
                })
                continue
            except WebSocketDisconnect:
                logger.info(f"WebSocket disconnected for patient {patient_id}")
                break
            except Exception as e:
                logger.error(f"Error in conversation WebSocket: {str(e)}")
                try:
                    await websocket.send_json({
                        "type": "error",
                        "message": f"Server error: {str(e)}",
                        "message_id": f"error_server_{datetime.now().timestamp()}"
                    })
                except:
                    # If we can't send the error, the connection is probably closed
                    break
    
    except WebSocketDisconnect:
        logger.info(f"WebSocket disconnected for patient {patient_id}")
    except Exception as e:
        logger.error(f"Error in conversation WebSocket: {str(e)}")
    finally:
<<<<<<< HEAD
        # Save conversation if agent was initialized
        if 'agent' in locals() and agent:
            try:
                # Save conversation history
                if hasattr(agent, 'save_conversation'):
                    agent.save_conversation()
            except Exception as save_err:
                logger.error(f"Error saving conversation: {str(save_err)}")
        
        # Ensure WebSocket is closed
        if 'websocket' in locals() and websocket.client_state != WebSocketState.DISCONNECTED:
=======
        if websocket.client_state.CONNECTED:
>>>>>>> 0662f3c3
            await websocket.close()

# =========== APPOINTMENT MANAGER API ENDPOINTS ============ #

@app.post("/start-scheduler", response_model=List[ReminderResponse])
async def start_scheduler(request: SchedulerRequest, background_tasks: BackgroundTasks):
    """
    Start the scheduler process for either appointments or medications
    """
    try:
        with SchedulerManager(request.days_ahead) as scheduler:
            if request.type == 'appointment':
                reminders = scheduler.process_appointment_reminders(
                    hours_ahead=request.hours_ahead,
                    days_ahead=request.days_ahead
                )
            elif request.type == 'medication':
                reminders = scheduler.process_medication_reminders(
                    days_ahead=request.days_ahead
                )
            else:
                raise HTTPException(status_code=400, detail="Invalid reminder type")

            # Convert reminders to response format
            reminder_responses = []
            
            # Store active reminders for conversations with consistent keys
            for reminder in reminders:
                # Ensure patient_id is available
                patient_id = reminder.details.get('patient_id', 1)  # Default to 1 if not found
                
                # Create consistent keys for active_conversations
                simple_key = f"{reminder.message_type}_{patient_id}"
                full_key = f"{reminder.message_type}_{patient_id}_{datetime.now().timestamp()}"
                
                # Store reminder with both keys for flexibility
                active_conversations[simple_key] = reminder
                active_conversations[full_key] = reminder
                
                # Add to response
                reminder_responses.append(
                    ReminderResponse(
                        patient_name=reminder.patient_name,
                        message_type=reminder.message_type,
                        details=reminder.details,
                        timestamp=reminder.timestamp
                    )
                )
            
            logger.info(f"Stored {len(reminders)} active conversations with keys: {list(active_conversations.keys())}")
            return reminder_responses

    except Exception as e:
        logger.error(f"Error in scheduler: {str(e)}")
        raise HTTPException(status_code=500, detail=str(e))

@app.post("/start-conversation/{reminder_id}")
async def start_conversation(reminder_id: str, background_tasks: BackgroundTasks):
    """
    Start a conversation for a specific reminder
    """
    try:
        # Get the reminder from your storage/database
        reminder = active_conversations.get(reminder_id)
        if not reminder:
            raise HTTPException(status_code=404, detail="Reminder not found")

        # Initialize MedicalAgent
        agent = MedicalAgent(reminder, reminder.message_type, days_ahead=30)
        
        # Start the conversation
        background_tasks.add_task(agent.conversation_manager)

        return ConversationResponse(
            status="started",
            message="Conversation initiated",
            conversation_id=reminder_id
        )

    except Exception as e:
        logger.error(f"Error starting conversation: {str(e)}")
        raise HTTPException(status_code=500, detail=str(e))
    
@app.post("/speech-input/{conversation_id}")
async def receive_speech_input(conversation_id: str):
    """
    Receive speech input for an active conversation
    """
    try:
        # Using existing transcribe_audio method which works in the event loop
        # Pass a dummy audio sample to avoid creating a new event loop with asyncio.run()
        audio_bytes = b''  # Empty bytes as placeholder
        user_input = client.transcribe_audio(audio_bytes)
        
        if not user_input or not user_input.strip():
            raise HTTPException(status_code=400, detail="No speech input detected")

        return {"status": "success", "text": user_input}

    except Exception as e:
        logger.error(f"Error processing speech input: {str(e)}")
        raise HTTPException(status_code=500, detail=str(e))

@app.post("/speech-output")
async def generate_speech_output(text: str):
    """
    Generate speech output from text
    """
    try:
        # Generate speech using the TTS client
        audio_data, sample_rate, base64_audio, _ = tts_client.TTS(text, play_locally=False)
        return {
            "status": "success", 
            "message": "Speech generated successfully",
            "audio": base64_audio,
            "sample_rate": sample_rate
        }
    except Exception as e:
        logger.error(f"Error generating speech: {e}")
        raise HTTPException(status_code=500, detail=str(e))

@app.post("/end-conversation/{conversation_id}")
async def end_conversation(conversation_id: str):
    """
    End an active conversation
    """
    try:
        # End the conversation using the conversation manager
        agent = MedicalAgent(None, None)
        agent.end_conversation(conversation_id)
        return {"status": "success", "message": "Conversation ended"}

    except Exception as e:
        logger.error(f"Error ending conversation: {str(e)}")
        raise HTTPException(status_code=500, detail=str(e))

@app.get("/get-conversation-audio")
async def get_conversation_audio(conversation_id: str):
    """
    Get the audio data for a specific conversation.
    """
    try:
        audio_data = conversation_audio_cache.get(conversation_id)
        
        if not audio_data:
            raise HTTPException(status_code=404, detail="No audio found for this conversation")
            
        return {
            "conversation_id": conversation_id,
            "audio_data": audio_data
        }
        
    except Exception as e:
        logger.error(f"Error in get_conversation_audio: {str(e)}")
        raise HTTPException(status_code=500, detail=str(e))
    

@app.get("/health")
async def health_check():
    """
    Health check endpoint
    """
    return {"status": "healthy", "timestamp": datetime.now().isoformat()}

<<<<<<< HEAD
@app.get("/test-moremi-connection")
async def test_moremi_connection():
    """Test the connection to the Moremi API."""
    try:
        from .moremi import ConversationManager
        
        base_url = os.getenv("MOREMI_API_BASE_URL", "http://localhost:8000")
        api_key = os.getenv("MOREMI_API_KEY") or os.getenv("OPENAI_API_KEY")
        logger.info(f"Testing connection to Moremi API at: {base_url}")
        
        # Validate environment variables
        env_status = {
            "MOREMI_API_BASE_URL": "✅ Set" if base_url != "http://localhost:8000" else "⚠️ Using default",
            "MOREMI_API_KEY": "✅ Set" if api_key else "❌ Missing"
        }
        
        logger.info(f"Environment variables: {env_status}")
        
        try:
            if not api_key:
                return {
                    "status": "error",
                    "message": "API key not found. Set MOREMI_API_KEY or OPENAI_API_KEY environment variable",
                    "environment": env_status
                }
                
            conversation = ConversationManager(base_url, api_key)
            conversation.add_user_message(text="Hello")
            response = conversation.get_assistant_response(stream=False)
            
            return {
                "status": "success",
                "message": "Successfully connected to Moremi API",
                "response_preview": response[:100] + "..." if response else "No response",
                "environment": env_status
            }
        except Exception as e:
            logger.error(f"Connection test failed with error: {str(e)}")
            return {
                "status": "error",
                "message": str(e),
                "environment": env_status
            }
            
    except Exception as e:
        logger.error(f"Connection test failed: {str(e)}")
        logger.error(f"Traceback: {traceback.format_exc()}")
        raise HTTPException(
            status_code=500,
            detail=f"Failed to connect to Moremi API: {str(e)}"
        )

@app.get("/api/patient/{patient_id}")
async def get_patient(patient_id: int):
    """Get patient details by ID"""
    try:
        # Import database manager
        from .database_utils import PatientDatabaseManager
        
        # Create database manager
        db_manager = PatientDatabaseManager()
        
        # Get patient details
        patient = db_manager.get_patient(patient_id)
        
        if not patient:
            raise HTTPException(status_code=404, detail=f"Patient with ID {patient_id} not found")
        
        # Get patient's appointments
        appointments = db_manager.get_patient_appointments(patient_id)
        
        # Get patient's medical conditions
        medical_conditions = db_manager.get_patient_medical_conditions(patient_id)
        
        # Return patient details
        return {
            "status": "success",
            "patient": patient,
            "appointments": appointments,
            "medical_conditions": medical_conditions
        }
    except HTTPException:
        raise
    except Exception as e:
        logger.error(f"Error getting patient details: {str(e)}")
        logger.error(f"Traceback: {traceback.format_exc()}")
        raise HTTPException(
            status_code=500,
            detail=f"Server error getting patient details: {str(e)}"
        )

@app.get("/api/patients")
async def get_patients():
    """Get all patients"""
    try:
        # Import database manager
        from .database_utils import PatientDatabaseManager
        
        # Create database manager
        db_manager = PatientDatabaseManager()
        
        # Get all patients
        patients = db_manager.get_all_patients()
        
        # Return patients
        return {
            "status": "success",
            "patients": patients
        }
    except Exception as e:
        logger.error(f"Error getting patients: {str(e)}")
        logger.error(f"Traceback: {traceback.format_exc()}")
        raise HTTPException(
            status_code=500,
            detail=f"Server error getting patients: {str(e)}"
        )
=======
>>>>>>> 0662f3c3

if __name__ == "__main__":
    uvicorn.run(app, host="0.0.0.0", port=8000)<|MERGE_RESOLUTION|>--- conflicted
+++ resolved
@@ -24,17 +24,11 @@
 import logging
 import os
 import json
-<<<<<<< HEAD
+import asyncio
+import fastapi
 import yaml
 import re
 import traceback
-import base64
-import numpy as np
-import asyncio
-from dotenv import load_dotenv
-=======
-import asyncio
-import fastapi
 import base64
 import numpy as np
 from typing import Optional, List
@@ -44,7 +38,6 @@
 from fastapi.websockets import WebSocketState
 import os
 from scipy import signal
->>>>>>> 0662f3c3
 
 # Configure logging
 logging.basicConfig(
@@ -678,48 +671,6 @@
                             "message": f"Error processing message: {str(e)}"
                         })
 
-<<<<<<< HEAD
-                            # Generate and send TTS
-                            audio_data, sample_rate, base64_audio, _ = tts_client.TTS(
-                                response, 
-                                play_locally=False, 
-                                return_data=True
-                            )
-                            
-                            if base64_audio:
-                                # Store for frontend use
-                                assistant.audio_base64 = base64_audio
-                                
-                                # Cache for later retrieval
-                                conversation_audio_cache[f"schedule_{patient_id}"] = {
-                                    "audio": base64_audio,
-                                    "sample_rate": sample_rate,
-                                    "encoding": "PCM_FLOAT"
-                                }
-                                
-                                # Send to client
-                                await websocket.send_json({
-                                    "type": "audio",
-                                    "audio": base64_audio,
-                                    "sample_rate": sample_rate,
-                                    "message_id": f"audio_schedule_{patient_id}",
-                                    "encoding": "PCM_FLOAT"
-                                })
-
-                            # If doctors were found, send them
-                            if assistant.suit_doc:
-                                # Process available slots
-                                doctors_with_slots = []
-                                for doc in assistant.suit_doc:
-                                    slots = []
-                                    while True:
-                                        new_slots = db_manager._get_new_date(doc['doctor_id'])
-                                        if len(new_slots) != 0 or db_manager.days_ahead >= 90:
-                                            slots.extend([slot.strftime('%Y-%m-%d %H:%M:%S') 
-                                                        for slot in new_slots])
-                                            break
-                                        db_manager.days_ahead += 5
-=======
                 elif message.get("type") == "audio_input":
                     try:
                         audio_data = message.get("audio")
@@ -751,7 +702,6 @@
                                         "role": "user",
                                         "text": transcription
                                     })
->>>>>>> 0662f3c3
                                     
                                     # Get LLM response
                                     assistant.LLM.add_user_message(text=transcription)
@@ -789,87 +739,6 @@
                             "type": "summary",
                             "text": "Couldn't schedule the appointment"
                         })
-<<<<<<< HEAD
-
-                        # Generate and send TTS for summary
-                        audio_data, sample_rate, base64_audio, _ = tts_client.TTS(
-                            f"Summary: {summary}", 
-                            play_locally=False, 
-                            return_data=True
-                        )
-                        
-                        if base64_audio:
-                            # Store for frontend use
-                            assistant.audio_base64 = base64_audio
-                            
-                            # Cache for later retrieval
-                            conversation_audio_cache[f"summary_{patient_id}"] = {
-                                "audio": base64_audio,
-                                "sample_rate": sample_rate,
-                                "encoding": "PCM_FLOAT"
-                            }
-                            
-                            # Send to client
-                            await websocket.send_json({
-                                "type": "audio",
-                                "audio": base64_audio,
-                                "sample_rate": sample_rate,
-                                "message_id": f"audio_summary_{patient_id}",
-                                "encoding": "PCM_FLOAT"
-                            })
-
-                        if summary != "null":
-                            try:
-                                # Parse and save appointment
-                                parsed_dict = json.loads(summary)
-                                schedule_appointment(patient_id, parsed_dict)
-                                
-                                await websocket.send_json({
-                                    "type": "appointment",
-                                    "status": "success",
-                                    "data": parsed_dict
-                                })
-
-                                # Generate and send TTS for confirmation
-                                confirm_message = f"Your appointment with {parsed_dict['doctorName']} has been scheduled for {parsed_dict['appointmentDateTime']}."
-                                audio_data, sample_rate, base64_audio, _ = tts_client.TTS(
-                                    confirm_message, 
-                                    play_locally=False, 
-                                    return_data=True
-                                )
-                                
-                                if base64_audio:
-                                    await websocket.send_json({
-                                        "type": "audio",
-                                        "audio": base64_audio,
-                                        "sample_rate": sample_rate,
-                                        "message_id": f"audio_confirm_{patient_id}",
-                                        "encoding": "PCM_FLOAT"
-                                    })
-                            except Exception as e:
-                                logger.error(f"Error saving appointment: {str(e)}")
-                                error_message = "Failed to save appointment"
-                                await websocket.send_json({
-                                    "type": "error",
-                                    "message": error_message
-                                })
-                                
-                                # Generate and send TTS for error
-                                audio_data, sample_rate, base64_audio, _ = tts_client.TTS(
-                                    error_message, 
-                                    play_locally=False, 
-                                    return_data=True
-                                )
-                                
-                                if base64_audio:
-                                    await websocket.send_json({
-                                        "type": "audio",
-                                        "audio": base64_audio,
-                                        "sample_rate": sample_rate,
-                                        "message_id": f"audio_error_{patient_id}",
-                                        "encoding": "PCM_FLOAT"
-                                    })
-=======
                     else:
                         try:
                             parsed = json.loads(summary)
@@ -902,7 +771,6 @@
                                 conversation_to_save.append(msg.to_dict())
                             else:
                                 conversation_to_save.append(msg)
->>>>>>> 0662f3c3
                         
                         # Save the processed conversation
                         with open('conversation.txt', 'w') as f:
@@ -1110,15 +978,9 @@
                             
                         # Send transcription back to client
                         await websocket.send_json({
-<<<<<<< HEAD
-                            "type": "transcription",
-                            "text": transcription,
-                            "message_id": transcription_id
-=======
                             "type": "message",
                             "role": "user",  # Add role to identify user messages
                             "text": transcription
->>>>>>> 0662f3c3
                         })
                         
                         # Process with agent - each message gets a unique ID based on timestamp and content hash
@@ -1132,10 +994,6 @@
                             response = agent.Moremi(agent.messages, agent.system_prompt)
                             agent.messages[-1].add_response(response)
                             
-<<<<<<< HEAD
-                            # Generate a unique response ID
-                            response_id = f"resp_{conversation_state['message_count']}_{hash(response)}"
-=======
                             # Send text response
                             await websocket.send_json({
                                 "type": "message",
@@ -1149,72 +1007,22 @@
                                 play_locally=False, 
                                 return_data=True
                             )
->>>>>>> 0662f3c3
-                            
-                            # Only send if this is a new response (prevent duplicates)
-                            if response_id != conversation_state["last_message_id"]:
-                                # Send text response
+                            
+                            if base64_audio:
+                                # Store for frontend use
+                                agent.audio_base64 = base64_audio
+                                
+                                # Send to client
                                 await websocket.send_json({
-                                    "type": "message",
-                                    "text": response,
-                                    "message_id": response_id
+                                    "type": "audio",
+                                    "audio": base64_audio,
+                                    "sample_rate": sample_rate
                                 })
-                                
-                                conversation_state["message_count"] += 1
-                                conversation_state["last_message"] = response
-                                conversation_state["last_message_id"] = response_id
-                                
-                                # Generate and send audio using TTSClient
-                                try:
-                                    audio_data, sample_rate, base64_audio, _ = tts_client.TTS(
-                                        response,
-                                        play_locally=False, 
-                                        return_data=True
-                                    )
-                                    
-                                    if base64_audio:
-                                        # Store for frontend use
-                                        agent.audio_base64 = base64_audio
-                                        
-                                        # Cache for later retrieval
-                                        conversation_audio_cache[conversation_id or reminder_id] = {
-                                            "audio": base64_audio,
-                                            "sample_rate": sample_rate,
-                                            "encoding": "PCM_FLOAT"
-                                        }
-                                        
-                                        # Send to client
-                                        await websocket.send_json({
-                                            "type": "audio",
-                                            "audio": base64_audio,
-                                            "sample_rate": sample_rate,
-                                            "message_id": f"audio_{response_id}",
-                                            "encoding": "PCM_FLOAT"
-                                        })
-                                        
-                                        # Send a prompt to encourage continued conversation
-                                        await websocket.send_json({
-                                            "type": "status",
-                                            "status": "waiting_for_input",
-                                            "message": "Please speak now",
-                                            "message_id": f"prompt_after_{response_id}"
-                                        })
-                                except Exception as e:
-                                    logger.error(f"Failed to generate speech for response: {str(e)}")
                         else:
                             # Fallback response if agent isn't properly initialized
                             response = f"Thank you for your message: '{transcription}'. How else can I help with your {type}?"
                             response_id = f"fallback_{conversation_state['message_count']}_{hash(response)}"
                             
-<<<<<<< HEAD
-                            # Send text response only if it's not a duplicate
-                            if response_id != conversation_state["last_message_id"]:
-                                await websocket.send_json({
-                                    "type": "message",
-                                    "text": response,
-                                    "message_id": response_id
-                                })
-=======
                             # Send text response
                             await websocket.send_json({
                                 "type": "message",
@@ -1229,38 +1037,15 @@
                                     play_locally=False, 
                                     return_data=True
                                 )
->>>>>>> 0662f3c3
                                 
-                                conversation_state["message_count"] += 1
-                                conversation_state["last_message"] = response
-                                conversation_state["last_message_id"] = response_id
-                                
-                                # Try to generate speech with TTSClient
-                                try:
-                                    audio_data, sample_rate, base64_audio, _ = tts_client.TTS(
-                                        response,
-                                        play_locally=False, 
-                                        return_data=True
-                                    )
-                                    
-                                    if base64_audio:
-                                        await websocket.send_json({
-                                            "type": "audio",
-                                            "audio": base64_audio,
-                                            "sample_rate": sample_rate,
-                                            "message_id": f"audio_{response_id}",
-                                            "encoding": "PCM_FLOAT"
-                                        })
-                                        
-                                        # Send a prompt to encourage continued conversation
-                                        await websocket.send_json({
-                                            "type": "status",
-                                            "status": "waiting_for_input",
-                                            "message": "Please speak now",
-                                            "message_id": f"prompt_after_{response_id}"
-                                        })
-                                except Exception as audio_err:
-                                    logger.error(f"Failed to generate speech for response: {str(audio_err)}")
+                                if base64_audio:
+                                    await websocket.send_json({
+                                        "type": "audio",
+                                        "audio": base64_audio,
+                                        "sample_rate": sample_rate
+                                    })
+                            except Exception as audio_err:
+                                logger.error(f"Failed to generate speech for response: {str(audio_err)}")
                                 
                     except Exception as transcribe_err:
                         logger.error(f"Error processing audio: {str(transcribe_err)}")
@@ -1356,21 +1141,7 @@
     except Exception as e:
         logger.error(f"Error in conversation WebSocket: {str(e)}")
     finally:
-<<<<<<< HEAD
-        # Save conversation if agent was initialized
-        if 'agent' in locals() and agent:
-            try:
-                # Save conversation history
-                if hasattr(agent, 'save_conversation'):
-                    agent.save_conversation()
-            except Exception as save_err:
-                logger.error(f"Error saving conversation: {str(save_err)}")
-        
-        # Ensure WebSocket is closed
-        if 'websocket' in locals() and websocket.client_state != WebSocketState.DISCONNECTED:
-=======
         if websocket.client_state.CONNECTED:
->>>>>>> 0662f3c3
             await websocket.close()
 
 # =========== APPOINTMENT MANAGER API ENDPOINTS ============ #
@@ -1535,125 +1306,6 @@
     """
     return {"status": "healthy", "timestamp": datetime.now().isoformat()}
 
-<<<<<<< HEAD
-@app.get("/test-moremi-connection")
-async def test_moremi_connection():
-    """Test the connection to the Moremi API."""
-    try:
-        from .moremi import ConversationManager
-        
-        base_url = os.getenv("MOREMI_API_BASE_URL", "http://localhost:8000")
-        api_key = os.getenv("MOREMI_API_KEY") or os.getenv("OPENAI_API_KEY")
-        logger.info(f"Testing connection to Moremi API at: {base_url}")
-        
-        # Validate environment variables
-        env_status = {
-            "MOREMI_API_BASE_URL": "✅ Set" if base_url != "http://localhost:8000" else "⚠️ Using default",
-            "MOREMI_API_KEY": "✅ Set" if api_key else "❌ Missing"
-        }
-        
-        logger.info(f"Environment variables: {env_status}")
-        
-        try:
-            if not api_key:
-                return {
-                    "status": "error",
-                    "message": "API key not found. Set MOREMI_API_KEY or OPENAI_API_KEY environment variable",
-                    "environment": env_status
-                }
-                
-            conversation = ConversationManager(base_url, api_key)
-            conversation.add_user_message(text="Hello")
-            response = conversation.get_assistant_response(stream=False)
-            
-            return {
-                "status": "success",
-                "message": "Successfully connected to Moremi API",
-                "response_preview": response[:100] + "..." if response else "No response",
-                "environment": env_status
-            }
-        except Exception as e:
-            logger.error(f"Connection test failed with error: {str(e)}")
-            return {
-                "status": "error",
-                "message": str(e),
-                "environment": env_status
-            }
-            
-    except Exception as e:
-        logger.error(f"Connection test failed: {str(e)}")
-        logger.error(f"Traceback: {traceback.format_exc()}")
-        raise HTTPException(
-            status_code=500,
-            detail=f"Failed to connect to Moremi API: {str(e)}"
-        )
-
-@app.get("/api/patient/{patient_id}")
-async def get_patient(patient_id: int):
-    """Get patient details by ID"""
-    try:
-        # Import database manager
-        from .database_utils import PatientDatabaseManager
-        
-        # Create database manager
-        db_manager = PatientDatabaseManager()
-        
-        # Get patient details
-        patient = db_manager.get_patient(patient_id)
-        
-        if not patient:
-            raise HTTPException(status_code=404, detail=f"Patient with ID {patient_id} not found")
-        
-        # Get patient's appointments
-        appointments = db_manager.get_patient_appointments(patient_id)
-        
-        # Get patient's medical conditions
-        medical_conditions = db_manager.get_patient_medical_conditions(patient_id)
-        
-        # Return patient details
-        return {
-            "status": "success",
-            "patient": patient,
-            "appointments": appointments,
-            "medical_conditions": medical_conditions
-        }
-    except HTTPException:
-        raise
-    except Exception as e:
-        logger.error(f"Error getting patient details: {str(e)}")
-        logger.error(f"Traceback: {traceback.format_exc()}")
-        raise HTTPException(
-            status_code=500,
-            detail=f"Server error getting patient details: {str(e)}"
-        )
-
-@app.get("/api/patients")
-async def get_patients():
-    """Get all patients"""
-    try:
-        # Import database manager
-        from .database_utils import PatientDatabaseManager
-        
-        # Create database manager
-        db_manager = PatientDatabaseManager()
-        
-        # Get all patients
-        patients = db_manager.get_all_patients()
-        
-        # Return patients
-        return {
-            "status": "success",
-            "patients": patients
-        }
-    except Exception as e:
-        logger.error(f"Error getting patients: {str(e)}")
-        logger.error(f"Traceback: {traceback.format_exc()}")
-        raise HTTPException(
-            status_code=500,
-            detail=f"Server error getting patients: {str(e)}"
-        )
-=======
->>>>>>> 0662f3c3
 
 if __name__ == "__main__":
     uvicorn.run(app, host="0.0.0.0", port=8000)