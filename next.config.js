/** @type {import('next').NextConfig} */
const nextConfig = {
  env: {
    NEXT_PUBLIC_SPEECH_SERVICE_URL: process.env.SPEECH_SERVICE_URL,
<<<<<<< HEAD
    NEXT_PUBLIC_STT_SERVER_URL: process.env.SPEECH_SERVICE_URL,
=======
    NEXT_PUBLIC_STT_SERVER_URL: process.env.STT_SERVER_URL
>>>>>>> 0dac46f3
  }
};

module.exports = nextConfig;<|MERGE_RESOLUTION|>--- conflicted
+++ resolved
@@ -1,12 +1,7 @@
 /** @type {import('next').NextConfig} */
 const nextConfig = {
   env: {
-    NEXT_PUBLIC_SPEECH_SERVICE_URL: process.env.SPEECH_SERVICE_URL,
-<<<<<<< HEAD
-    NEXT_PUBLIC_STT_SERVER_URL: process.env.SPEECH_SERVICE_URL,
-=======
-    NEXT_PUBLIC_STT_SERVER_URL: process.env.STT_SERVER_URL
->>>>>>> 0dac46f3
+    NEXT_PUBLIC_SPEECH_SERVICE_URL: process.env.SPEECH_SERVICE_URL
   }
 };
 
